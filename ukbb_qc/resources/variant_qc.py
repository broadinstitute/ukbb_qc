--- conflicted
+++ resolved
@@ -50,11 +50,7 @@
 def get_truth_sample_data(
     data_source: str,
     freeze: int = CURRENT_FREEZE,
-<<<<<<< HEAD
     truth_sample_dict: Dict[str, Dict[str, Union[str, hl.Table, hl.MatrixTable]]] = TRUTH_SAMPLES,
-=======
-    truth_sample_dict = TRUTH_SAMPLES,
->>>>>>> b246d1af
     truth_sample: str = None,
     data_type: str = None,
 ) -> Union[str, hl.Table, hl.MatrixTable]:
