from typing import Dict, Optional, Union

import hail as hl

from gnomad.resources.resource_utils import (
    DataException,
    VersionedTableResource,
    VersionedMatrixTableResource,
)
import gnomad.resources.grch38 as grch38
from gnomad.utils.file_utils import file_exists
from .resource_utils import CURRENT_FREEZE, DATA_SOURCES, FREEZES


SYNDIP = "CHMI_CHMI3_Nex1"
"""
String representation for syndip truth sample
"""

NA12878 = "Coriell_NA12878_NA12878"
"""
String representation for NA12878 truth sample
"""

TRUTH_SAMPLES = {
    "syndip": {
        "s": SYNDIP,
        "truth_mt": grch38.syndip,
        "hc_intervals": grch38.syndip_hc_intervals,
    },
    "NA12878": {
        "s": NA12878,
        "truth_mt": grch38.na12878_giab,
        "hc_intervals": grch38.na12878_giab_hc_intervals,
    },
}
"""
Dictionary containing necessary information for truth samples (syndip, NA12878)
"""


def clinvar_pathogenic_ht_path(version: str) -> str:
    """
    Returns path to a ClinVar Table that has been filtered to only pathogenic variants

    This Table contains only ClinVar variants with star assertions, that are likely pathogenic or pathogenic,
    and have no conflicting clinical interpretations

    :param str version: ClinVar version
    :return: Path to ClinVar pathogenic variant Table
    """
    return f"gs://broad-ukbb/resources/clinvar_{version}.pathogenic.ht"


def get_truth_sample_data(
    data_source: str,
    freeze: int = CURRENT_FREEZE,
    truth_sample_dict: Dict[
<<<<<<< HEAD
        str, Dict[str, Union[str, hl.Table, hl.MatrixTable]]
=======
        str, Dict[str, Union[str, VersionedTableResource, VersionedMatrixTableResource]]
>>>>>>> cf918706
    ] = TRUTH_SAMPLES,
    truth_sample: str = None,
    data_type: str = None,
) -> Union[str, hl.Table, hl.MatrixTable]:
    """
    Returns relevant data for truth samples. 

    Current truth samples available are syndip and na12878.

    `data_type` should be one of the following:
    - s: sample name in the callset
    - truth_mt: truth sample MatrixTable
    - hc_intervals: high confidence interval Table in truth sample
    - callset_truth_mt: truth sample MatrixTable (subset from callset)
    
    's', 'truth_mt' and 'hc_intervals' are assumed be present in the `truth_sample_dict` and `callset_truth_mt` will
    be retrieved using `truth_sample_mt_path(truth_sample, data_source, freeze)` 

    :param str data_source: One of 'regeneron' or 'broad'
    :param str freeze: One of the data freezes
    :param str truth_sample_dict: Dictionary containing 's', 'truth_mt' and 'hc_intervals' information for `truth_sample`
    :param str truth_sample: Name of the truth sample. One of the truth samples with information in `truth_sample_dict`
    :param str data_type: Truth sample data type. One of 's', 'truth_mt', 'hc_intervals', or 'callset_truth_mt'. 
    :return: Sample name, Table, or MatrixTable of requested truth sample data
    :rtype: Union[str, hl.Table, hl.MatrixTable]
    """

    if not truth_sample or not data_type:
        raise DataException("Must specify both truth_sample and desired data_type")

    if truth_sample not in truth_sample_dict:
        raise DataException("This truth sample is not present")

    truth_samples_info = truth_sample_dict[truth_sample]
    if (data_type not in truth_samples_info) and (
        data_type == "callset_truth_mt"
        and not file_exists(
            f"{truth_sample_mt_path(truth_sample, data_source, freeze)}"
        )
    ):
        raise DataException(
            f"This data type is not present for truth sample: {truth_sample}"
        )

    if data_type == "callset_truth_mt":
        return hl.read_matrix_table(
            truth_sample_mt_path(truth_sample, data_source, freeze)
        )
    if data_type == "truth_mt":
        return truth_samples_info[data_type].mt()

    if data_type == "hc_intervals":
        return truth_samples_info[data_type].ht()

    return truth_samples_info[data_type]


def variant_qc_prefix(data_source: str, freeze: int = CURRENT_FREEZE) -> str:
    """
    Returns path to variant QC bucket

    :param str data_source: One of 'regeneron' or 'broad'
    :param int freeze: One of the data freezes
    :return: Path to variant QC bucket
    :rtype: str
    """
    if data_source not in DATA_SOURCES:
        raise DataException("This data_source is currently not present")
    if freeze not in FREEZES:
        raise DataException("This freeze is currently not present")

    return f"gs://broad-ukbb/{data_source}.freeze_{freeze}/variant_qc"


def var_annotations_ht_path(
    annotation_type: str, data_source: str, freeze: int = CURRENT_FREEZE
) -> str:
    """
    Get variant-level annotations

    :param str annotation_type: Tag describing variant-level annotations in HT, e.g., "vep", "qc_stats", "call_stats", "vqsr"
    :param str data_source: One of 'regeneron' or 'broad'
    :param int freeze: One of the data freezes
    :return: Path to annotations Table
    :rtype: str
    """
    return f"{variant_qc_prefix(data_source, freeze)}/variant_annotations/{annotation_type}.ht"


def info_ht_path(
    data_source: str, freeze: int = CURRENT_FREEZE, split: bool = True
) -> str:
    """
    Get variant-level annotations

    :param str data_source: One of 'regeneron' or 'broad'
    :param int freeze: One of the data freezes
    :param bool split: Whether the dataset should be split
    :return: Path to variant info Table
    :rtype: str
    """
    return f'{variant_qc_prefix(data_source, freeze)}/variant_annotations/info{"_split" if split else ""}.ht'


def truth_sample_mt_path(
    truth_sample: str, data_source: str, freeze: int = CURRENT_FREEZE
) -> str:
    """
    Get path to the truth sample MT that is subset from the full callset

    :param str truth_sample: Name of the truth sample
    :param str data_source: One of 'regeneron' or 'broad'
    :param int freeze: One of the data freezes
    :return: Path to callset truth sample MT
    :rtype: str
    """
    return f"{variant_qc_prefix(data_source, freeze)}/truth_samples/{truth_sample}.mt"


def rf_run_hash_path(data_source: str, freeze: int = CURRENT_FREEZE):
    """
    Returns the path to the json file containing the RF runs list.

    :param str data_source: 'regeneron' or 'broad'
    :param int freeze: One of the data freezes
    :return: Path to json file
    :rtype: str
    """

    return f"{variant_qc_prefix(data_source, freeze)}/rf/runs.json"


def vqsr_run_path(data_source: str, freeze: int = CURRENT_FREEZE) -> str:
    """
    Returns the path to the json file containing the VQSR runs list.

    :param str data_source: 'regeneron' or 'broad'
    :param int freeze: One of the data freezes
    :return: Path to json file
    :rtype: str
    """

    return f"{variant_qc_prefix(data_source, freeze)}/vqsr/runs.json"


def rf_annotated_path(
    data_source: str, freeze: int = CURRENT_FREEZE, adj: bool = False
) -> str:
    """
    Returns the path to the RF-ready annotated HT

    :param str data_source: One of 'regeneron' or 'broad'
    :param int freeze: One of the data freezes
    :param bool adj: Whether to load 'adj' or 'raw'
    :return: Table with RF annotations
    :rtype: Table
    """
    return f'{variant_qc_prefix(data_source, freeze)}/rf/rf_annotated.{"adj" if adj else "raw"}.ht'


def rf_path(
    data_source: str,
    freeze: int = CURRENT_FREEZE,
    data: str = "rf_result",
    run_hash: Optional[str] = None,
) -> str:
    """
    Gets the path to the desired RF data.

    Data can take the following values:
        - 'training': path to the training data for a given run
        - 'model': path to pyspark pipeline RF model
        - 'rf_result' (default): path to HT containing result of RF filtering

    :param str data_source: One of 'regeneron' or 'broad'
    :param int freeze: One of the data freezes
    :param str data: One of 'training', 'model' or 'rf_result' (default)
    :param str run_hash: Hash of RF run to load
    :return: Path to desired RF data
    :rtype: str
    """

    extension = "model" if data == "model" else "ht"
    return f"{variant_qc_prefix(data_source, freeze)}/rf/{run_hash}/{data}.{extension}"


def score_bin_path(
    metric: str,
    data_source: str,
    freeze: int = CURRENT_FREEZE,
    aggregated: bool = False,
) -> str:
    """
    Returns the path to a Table containing RF or VQSR scores and annotated with a bin based on ranking of the metric scores.

    :param str metric: The score data (RF hash or VQSR) to return
    :param str data_source: One of 'regeneron' or 'broad'
    :param int freeze: One of the data freezes
    :param bool aggregated: Whether to get the aggregated data.
         If True, will return the path to Table grouped by bin that contains aggregated variant counts per bin.
    :return: Path to desired hail Table
    :rtype: str
    """

    return f'{variant_qc_prefix(data_source, freeze)}/score_rankings/{metric}{"_aggregated" if aggregated else ""}.ht'


def binned_concordance_path(
    truth_sample: str,
    metric: str,
    data_source: str,
    freeze: int = CURRENT_FREEZE,
    adj: bool = False,
):
    """
    Returns the path to a truth sample concordance Table (containing TP, FP, FN) between a truth sample within the callset and the samples truth data grouped by ranked bins of a metric (RF or VQSR scores)
    
    :param str truth_sample: Which truth sample concordance to analyze (e.g., "NA12878" or "syndip")
    :param str metric: One of the evaluation metrics (RF hash or vqsr)
    :param str data_source: One of 'regeneron' or 'broad' 
    :param int freeze: One of the data freezes
    :param bool adj: Whether to load 'adj' or 'raw'
    :return: Path to binned truth data concordance Hail Table
    :rtype: str
    """
    return f"{variant_qc_prefix(data_source, freeze)}/rf/{truth_sample}.{metric}.binned_concordance{'' if adj else '.raw'}.ht"<|MERGE_RESOLUTION|>--- conflicted
+++ resolved
@@ -56,11 +56,7 @@
     data_source: str,
     freeze: int = CURRENT_FREEZE,
     truth_sample_dict: Dict[
-<<<<<<< HEAD
-        str, Dict[str, Union[str, hl.Table, hl.MatrixTable]]
-=======
         str, Dict[str, Union[str, VersionedTableResource, VersionedMatrixTableResource]]
->>>>>>> cf918706
     ] = TRUTH_SAMPLES,
     truth_sample: str = None,
     data_type: str = None,
