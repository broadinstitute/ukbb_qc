import logging
import hail as hl
from gnomad.resources.resource_utils import DataException
from .resource_utils import CURRENT_FREEZE, DATA_SOURCES, FREEZES


logging.basicConfig(format="%(levelname)s (%(name)s %(lineno)s): %(message)s")
logger = logging.getLogger("sample_qc_resources")
logger.setLevel(logging.INFO)


def sample_qc_path(data_source: str, freeze: int = CURRENT_FREEZE) -> str:
    """
    Returns path to sample QC for specified data source and freeze

    :param str data_source: One of 'regeneron' or 'broad'
    :param int freeze: One of data freezes
    :return: Path to sample QC bucket for that data source and freeze
    :rtype: str
    """
    if data_source not in DATA_SOURCES:
        raise DataException("This data_source is currently not present")
    if freeze not in FREEZES:
        raise DataException("This freeze is currently not present")
    return f"gs://broad-ukbb/{data_source}.freeze_{freeze}/sample_qc"


# Interval resources
def interval_qc_path(
    data_source: str, freeze: int = CURRENT_FREEZE, chrom: str = None, ht: bool = True
) -> str:
    """
    Returns path to interval QC results (either as a Table or text file).

    :param str data_source: One of 'regeneron' or 'broad'
    :param int freeze: One of data freezes
    :param str chrom: Chromosome of interest, 'autosomes', or 'sex_chr'
    :param bool ht: Whether to return path to Table. If False, will return a text file. Default is True
    :return: Path to interval QC results
    :rtype: str
    """
    if chrom is None:
        chrom = ""
    else:
        chrom = f".{chrom}"

    interval_qc_results = f'{sample_qc_path(data_source, freeze)}/interval_qc/coverage_by_target{chrom}{".ht" if ht else ".txt"}'
    if not file_exists(interval_qc_results):
        logger.warning(
            f"Requested data for freeze {freeze}, but interval QC for that freeze does not exist. Returning interval QC results from freeze 5 (200K)"
        )
        return f'{sample_qc_path(data_source, 5)}/interval_qc/coverage_by_target{chrom}{".ht" if ht else ".txt"}'
    else:
        return f'{sample_qc_path(data_source, freeze)}/interval_qc/coverage_by_target{chrom}{".ht" if ht else ".txt"}'


def f_stat_sites_path() -> str:
    """
    Returns path to Table with high callrate, common, pass interval QC, biallelic SNP positions on chromosome X used in sex imputation.

    NOTE: The sites came from tranche 2/freeze 5 (first 200K samples and the last dataset with AF).

    :return: Path to Table with sites for sex imputation
    :rtype: str
    """
    data_source = "broad"
    freeze = 5
    return f"{sample_qc_path(data_source, freeze)}/f_stat_sites.ht"


def qc_sites_path() -> str:
    """
    Returns path to Table with sites to use in QC MatrixTable generation.

    NOTE: Sites were generated using QC MT from tranche 2/freeze 5. 
    Chose high callrate (>0.99), high coverage (85% samples > 20x), and common (AF > 0.001) bi-allelic SNPs outside of LCR intervals.

    :return: Path to QC MT sites Table
    :rtype: str
    """
    data_source = "broad"
    freeze = 5
    return f"{sample_qc_path(data_source, freeze)}/qc_data/qc_sites.ht"


# QC resources (meta ht, qc mt, qc ht, qc sites ht)
def meta_ht_path(data_source: str, freeze: int = CURRENT_FREEZE) -> str:
    """
    Returns path to metadata Table

    :param str data_source: One of 'regeneron' or 'broad'
    :param int freeze: One of data freezes
    :return: Path to metadata Table
    :rtype: str
    """
    return f"{sample_qc_path(data_source, freeze)}/meta.ht"


def qc_mt_path(
    data_source: str, freeze: int = CURRENT_FREEZE, ld_pruned: bool = True
) -> str:
    """
    Returns path to MatrixTable filtered to high callrate, common, biallelc snps for sample QC purposes

    :param str data_source: One of 'regeneron' or 'broad'
    :param int freeze: One of data freezes
    :param bool ld_pruned: Whether to return the LD pruned version of the MatrixTable
    :return: Path MatrixTable for sample QC purposes
    :rtype: str
    """
    if not ld_pruned and freeze > 5:
        raise DataException(
            "Only one version of QC MT stored for tranches after tranche 2 (created using ld pruned tranche 2 sites)"
        )
    ld_pruned = ".pruned" if ld_pruned else ""
    return f"{sample_qc_path(data_source, freeze)}/qc_data/high_callrate_common_biallelic_snps{ld_pruned}.mt"


def get_qc_mt(
    data_source: str,
    freeze: int = CURRENT_FREEZE,
    ld_pruned: bool = True,
    filter_lowqual: bool = True,
) -> hl.MatrixTable:
    """
    Returns MatrixTable filtered to high callrate, common, biallelc snps for sample QC purposes

    :param str data_source: One of 'regeneron' or 'broad'
    :param int freeze: One of data freezes
    :param bool ld_pruned: Whether to return the LD pruned version of the MatrixTable. Default is True
    :param bool filter_lowqual: Whether to filter low QUAL variants immediately after reading in MatrixTable. Default is True
    :return: MatrixTable for sample QC purposes
    :rtype: hl.MatrixTable
    """
    mt = hl.read_matrix_table(qc_mt_path(data_source, freeze, ld_pruned))

    if filter_lowqual:
        logger.info("Removing low QUAL variants...")
        mt = mt.filter_rows(~mt.lowqual)

    return mt


def qc_ht_path(
    data_source: str, freeze: int = CURRENT_FREEZE, ld_pruned: bool = True
) -> str:
    """
    Returns path to Table for sample QC purposes (specifically, relatedness checks).

    This is a Table keyed by sample with metrics from hail's sample QC.

    :param str data_source: One of 'regeneron' or 'broad'
    :param int freeze: One of data freezes
    :return: Path to Table for sample QC purposes
    :rtype: str
    """
    ld_pruned = ".pruned" if ld_pruned else ""
    return f"{sample_qc_path(data_source, freeze)}/qc_data/high_callrate_common_biallelic_snps{ld_pruned}.ht"


# Hard filters resources (including sex imputation resources)
def ploidy_ht_path(data_source: str, freeze: int = CURRENT_FREEZE) -> str:
    """
    Returns path to Table with sex chromosome ploidies

    :param str data_source: One of 'regeneron' or 'broad'
    :param int freeze: One of data freezes
    :return: Path to ploidy Table
    :rtype: str
    """
    if data_source == "broad" and freeze >= 5:
        return f"{sample_qc_path(data_source, freeze)}/sex_check/ploidy.ht"
    else:
        raise DataException("No ploidy file specified for this data source and freeze")


def sex_ht_path(data_source: str, freeze: int = CURRENT_FREEZE) -> str:
    """
    Returns path to Table with inferred sex karyotypes

    :param str data_source: One of 'regeneron' or 'broad'
    :param int freeze: One of data freezes
    :return: Path to sex Table
    :rtype: str
    """
    return f"{sample_qc_path(data_source, freeze)}/sex_check/sex.ht"


def hard_filters_ht_path(data_source: str, freeze: int = CURRENT_FREEZE) -> str:
    """
    Returns path to Table with hard filter status

    :param str data_source: One of 'regeneron' or 'broad'
    :param int freeze: One of data freezes
    :return: Path to hard filters Table
    :rtype: str
    """
    return f"{sample_qc_path(data_source, freeze)}/hard_filters_flagged.ht"


# Array resources
def array_concordance_sites_path() -> str:
    """
    Returns path to Table with sites to use when calculating array concordance

    All sites are autosomal sites from 200K (tranche 2/freeze 5)
    Chose high callrate (>0.95), high coverage (>85% samples at 20x), common (AF > 0.0001) sites

    :return: Path to sites Table
    :rtype: Table
    """
    return "gs://broad-ukbb/broad.freeze_5/temp/sites_for_array_concordance.ht"


def array_concordance_results_path(
    data_source: str, freeze: int = CURRENT_FREEZE, sample: bool = True,
) -> str:
    """
    Returns path to Table with array sample concordance status

    :param str data_source: One of 'regeneron' or 'broad'
    :param int freeze: One of data freezes
    :param bool sample: Whether to return sample concordance results. If False, returns variant results. Default is True.
    :return: Path to Table with array concordance results (sample or variant)
    :rtype: str
    """
    return f"{sample_qc_path(data_source, freeze)}/array_concordance/{'sample' if sample else 'variant'}_concordance.ht"


def get_ukbb_array_pcs_path() -> str:
    """
    Returns path to text file with UKBB array PCs

    :return: Path to text file with PCs
    :rtype: str
    """
    return "gs://broad-ukbb/resources/array/ukb_sqc_v2_ukb26041.txt"


def get_ukbb_array_pcs_ht_path() -> str:
    """
    Returns path to Table with UKBB array PCs

    :return: Path to Table with PCs
    :rtype: str
    """
    return "gs://broad-ukbb/resources/array/ukb24295.pcs.ht"


# Platform PCA resources
def callrate_mt_path(
    data_source: str, freeze: int = CURRENT_FREEZE, interval_filtered: bool = False
) -> str:
    """
    Returns path to callrate MatrixTable 

    :param str data_source: One of 'regeneron' or 'broad'
    :param int freeze: One of data freezes
    :param bool interval_filtered: Whether data was filtered to high coverage intervals. Default is False
    :return: Path to callrate MatrixTable
    :rtype: str
    """
    filtered = ".interval_filtered." if interval_filtered else ""
    return f"{sample_qc_path(data_source, freeze)}/platform_pca/callrate{filtered}.mt"


def platform_pca_scores_ht_path(
    data_source: str, freeze: int = CURRENT_FREEZE, interval_filtered: bool = False
) -> str:
    """
    Returns path to Table with platform PCA scores

    :param str data_source: One of 'regeneron' or 'broad'
    :param int freeze: One of data freezes
    :param bool interval_filtered: Whether data was filtered to high coverage intervals. Default is False
    :return: Path to platform PCA scores Table
    :rtype: str
    """
    filtered = ".interval_filtered." if interval_filtered else ""
    return f"{sample_qc_path(data_source, freeze)}/platform_pca/platform_pca_scores{filtered}.ht"


def platform_pca_loadings_ht_path(
    data_source: str, freeze: int = CURRENT_FREEZE, interval_filtered: bool = False
) -> str:
    """
    Returns path to Table with platform PCA loadings

    :param str data_source: One of 'regeneron' or 'broad'
    :param int freeze: One of data freezes
    :param bool interval_filtered: Whether data was filtered to high coverage intervals. Default is False
    :return: Path to platform PCA loadings Table
    :rtype: str
    """
    filtered = ".interval_filtered." if interval_filtered else ""
    return f"{sample_qc_path(data_source, freeze)}/platform_pca/platform_pca_loadings{filtered}.ht"


def platform_pca_assignments_ht_path(
    data_source: str, freeze: int = CURRENT_FREEZE, interval_filtered: bool = False
) -> str:
    """
    Returns path to Table with platform PCA results

    :param str data_source: One of 'regeneron' or 'broad'
    :param int freeze: One of data freezes
    :param bool interval_filtered: Whether data was filtered to high coverage intervals. Default is False
    :return: Path to platform PCA results Table
    :rtype: str
    """
    # NOTE: for tranche 1 and 2, this table was named "platform_pca_results"
    filtered = ".interval_filtered." if interval_filtered else ""
    return f"{sample_qc_path(data_source, freeze)}/platform_pca/platform_pca_assignments{filtered}.ht"


# Relatedness inference resources
def relatedness_pca_scores_ht_path(
    data_source: str, freeze: int = CURRENT_FREEZE
) -> str:
    """
    Returns path to Table with relatedness PCA scores (run prior to PC-relate)

    :param str data_source: One of 'regeneron' or 'broad'
    :param int freeze: One of data freezes
    :return: Path to relatedness PCA scores Table
    :rtype: str
    """
    return f"{sample_qc_path(data_source, freeze)}/relatedness/pruned.pca_scores.ht"


def relatedness_ht_path(
    data_source: str, freeze: int = CURRENT_FREEZE, method: str = "pc_relate"
) -> str:
    """
    Returns path to Table output by PC-relate with inferred relationships

    :param str data_source: One of 'regeneron' or 'broad'
    :param int freeze: One of data freezes
    :param str method: Method of inferring relatedness. Default: hail's pc_relate
    :return: Path to relatedness Table
    :rtype: str
    """

    method = f".{method}" if method != "pc_relate" else ""
    return f"{sample_qc_path(data_source, freeze)}/relatedness/relatedness{method}.ht"


def duplicates_ht_path(
    data_source: str,
    freeze: int = CURRENT_FREEZE,
    dup_sets: bool = False,
    method: str = "pc_relate",
) -> str:
    """
    Returns path to Table with inferred duplicates.

    Each row in duplicate sample sets (dup_sets) HT is indexed by the sample that is kept and contains the set of duplicate samples that should be filtered.
    The duplicate HT is created by exploding the dup_sets Table. 
    Each row in the duplicate HT is indexed by sample and has an annotation (`dup_filtered`) indicating which sample from the duplicate pair was kept

    :param str data_source: One of 'regeneron' or 'broad'
    :param int freeze: One of data freezes
    :param bool dup_sets: Whether to return path to duplicate set Table. Default is False
    :param str method: Method of inferring relatedness. Default: hail's pc_relate
    :return: Path to duplicates Table
    :rtype: str
    """
    dup_sets = f"_sets" if dup_sets else ""
    method = f".{method}" if method != "pc_relate" else ""
    return f"{sample_qc_path(data_source, freeze)}/relatedness/duplicate{dup_sets}{method}.ht"


def inferred_ped_path(
    data_source: str, freeze: int = CURRENT_FREEZE, method: str = "pc_relate"
) -> str:
    """
    Returns path to Table with inferred families

    :param str data_source: One of 'regeneron' or 'broad'
    :param int freeze: One of data freezes
    :param str method: Method of inferring relatedness. Default: hail's pc_relate
    :return: Path to inferred family Table
    :rtype: str
    """

    method = f".{method}" if method != "pc_relate" else ""
    return f"{sample_qc_path(data_source, freeze)}/relatedness/ped{method}.txt"


def related_drop_path(
    data_source: str, freeze: int = CURRENT_FREEZE, method: str = "pc_relate"
) -> str:
    """
    Returns path to Table with related samples to drop

    :param str data_source: One of 'regeneron' or 'broad'
    :param int freeze: One of data freezes
    :param str method: Method of inferring relatedness. Default: hail's pc_relate
    :return: Path to related samples to drop Table
    :rtype: str
    """
    method = f".{method}" if method != "pc_relate" else ""
    return f"{sample_qc_path(data_source, freeze)}/relatedness/related_samples_to_drop{method}.ht"


# Population inference resources
def gnomad_ancestry_loadings_liftover_path(checkpoint: bool = False):
    """
    Returns path to gnomAD ancestry loadings lifted to build 38

    :param bool checkpoint: Whether to return path to temporary Table
    :return: Path to gnomAD ancestry loadings Table
    :rtype: str
    """
    if checkpoint:
        return "gs://broad-ukbb/temp/gnomad_joint_unrelated_pca_loadings.ht"
    else:
        return "gs://broad-ukbb/resources/gnomad.joint.unrelated.pca_loadings_lift.ht"


def ancestry_pca_scores_ht_path(data_source: str, freeze: int = CURRENT_FREEZE) -> str:
    """
    Returns path to Table with ancestry PCA scores from scratch PCA 

    :param str data_source: One of 'regeneron' or 'broad'
    :param int freeze: One of data freezes
    :return: Path to ancestry PCA scores Table
    :rtype: str
    """
    return f"{sample_qc_path(data_source, freeze)}/population_pca/pca_scores.ht"


def ancestry_pca_loadings_ht_path(
    data_source: str, freeze: int = CURRENT_FREEZE
) -> str:
    """
    Returns path to Table with ancestry PCA loadings from scratch PCA 

    :param str data_source: One of 'regeneron' or 'broad'
    :param int freeze: One of data freezes
    :return: Path to ancestry PCA loadings Table
    :rtype: str
    """
    return f"{sample_qc_path(data_source, freeze)}/population_pca/pca_loadings.ht"


def ancestry_cluster_ht_path(
<<<<<<< HEAD
    data_source: str, freeze: int = CURRENT_FREEZE, data_type: str = 'exome'
=======
    data_source: str, freeze: int = CURRENT_FREEZE, data_type: str = "exome"
>>>>>>> cfcff1e9
) -> str:
    """
    Returns path to Table with ancestry PCA cluster assignments using exome data

    :param str data_source: One of 'regeneron' or 'broad'
    :param int freeze: One of data freezes
<<<<<<< HEAD
    :param str data_type: Data type used in ancestry PCA. One of 'exome', 'array', or 'joint'. Default is exome
=======
    :param str data_type: Data type used in ancestry PCA. One of 'exome', 'array', or 'joint'
>>>>>>> cfcff1e9
    :return: Path to ancestry cluster assignments Table
    :rtype: str
    """
    if data_type == "exome":
        name = ""
    elif data_type == "array":
        name = "array_"
    elif data_type == "joint":
        name = "joint_scratch_array_"
    return f"{sample_qc_path(data_source, freeze)}/population_pca/{name}cluster_assignments.ht"


def ancestry_pc_project_scores_ht_path(
    data_source: str, freeze: int = CURRENT_FREEZE, data_type: str = None
) -> str:
    """
    Returns path of Table for scores and pop assignments from pc_project on gnomAD PCs

    :param str data_source: One of 'regeneron' or 'broad'
    :param int freeze: One of data freezes
    :param str data_type: either None for UKBB only or joint for merged UKBB and gnomAD
    :return: Path to Table with ancestry PC project scores
    :rtype: str
    """
    data_type = f".{data_type}" if data_type else ""
    return f"{sample_qc_path(data_source, freeze)}/population_pca/pc_project_scores_pop_assign{data_type}.ht"


def ancestry_hybrid_ht_path(data_source: str, freeze: int = CURRENT_FREEZE) -> str:
    """
    Returns path to Table with hybrid scratch and gnomAD PC project ancestry assignments

    :param str data_source: One of 'regeneron' or 'broad'
    :param int freeze: One of data freezes
    :return: Path to Table with hybrid ancestry assignments
    :rtype: str
    """
    return f"{sample_qc_path(data_source, freeze)}/population_pca/hybrid_pop_assignments.ht"


# UKBB self reported ancestry
def get_ukbb_self_reported_ancestry_path(freeze: int = CURRENT_FREEZE) -> str:
    """
    Returns path to Table with UKBB self reported ancestries

    :param int freeze: One of data freezes
    :return: Path to Table with self reported ancestry
    :rtype: str
    """
    if freeze not in FREEZES:
        raise DataException("This freeze doesn't exist yet")
    return f"gs://broad-ukbb/resources/ukb24295.phenotypes.freeze_{freeze}.ht"


# Broad-Regeneron ancestry comparison resources (relevant for freeze 4 only)
def get_regeneron_ancestry_path() -> str:
    """
    Returns path to Regeneron relatedness inference files

    :param int freeze: One of data freezes
    :return: Output relatedness file path
    :rtype: str
    """
    freeze = 4
    freeze_str = "Four"
    return f"gs://broad-ukbb/regeneron.freeze_{freeze}/data/pharma_relatedness_analysis/UKB_Freeze_{freeze_str}.NF.splitmulti.commonsnps_samples_ancestries.txt"


def get_joint_regeneron_ancestry_path(data_source: str) -> str:
    """
    Returns path to Table with both Broad and Regeneron inferred ancestries

    :param str data_source: One of 'regeneron' or 'broad'
    :param int freeze: One of data freezes
    :return: Path to Table with Broad and Regeneron inferred ancestries
    :rtype: str
    """
    freeze = 4
    return f"{sample_qc_path(data_source, freeze)}/population_pca/regeneron_ukb_joint_ancestry.ht"


# Outlier detection resources
def qc_temp_data_prefix(data_source: str, freeze: int = CURRENT_FREEZE) -> str:
    """
    Returns path to temporary sample QC data. 

    :param str data_source: One of 'regeneron' or 'broad'
    :param int freeze: One of data freezes
    :return: Path to bucket with temporary sample QC data
    :rtype: str
    """
    return f"{sample_qc_path(data_source, freeze)}/temp/"


def platform_pop_outlier_ht_path(
    data_source: str,
    freeze: int = CURRENT_FREEZE,
    pop_assignment_method: str = "hybrid_pop",
) -> str:
    """
    Returns path to Table containing samples flagged for outlier sample QC metrics

    :param str data_source: One of 'regeneron' or 'broad'
    :param int freeze: One of data freezes
    :param str pop_assignment_method: Method used to infer populations (gnomad_qc_project_pop, HDBSCAN_pop_cluster, hybrid_pop)
    :return: Path to Table with outlier samples flagged
    :rtype: str
    """
    return f"{sample_qc_path(data_source, freeze)}/outlier_detection/outlier_detection.{pop_assignment_method}.ht"<|MERGE_RESOLUTION|>--- conflicted
+++ resolved
@@ -445,22 +445,14 @@
 
 
 def ancestry_cluster_ht_path(
-<<<<<<< HEAD
-    data_source: str, freeze: int = CURRENT_FREEZE, data_type: str = 'exome'
-=======
     data_source: str, freeze: int = CURRENT_FREEZE, data_type: str = "exome"
->>>>>>> cfcff1e9
 ) -> str:
     """
     Returns path to Table with ancestry PCA cluster assignments using exome data
 
     :param str data_source: One of 'regeneron' or 'broad'
     :param int freeze: One of data freezes
-<<<<<<< HEAD
     :param str data_type: Data type used in ancestry PCA. One of 'exome', 'array', or 'joint'. Default is exome
-=======
-    :param str data_type: Data type used in ancestry PCA. One of 'exome', 'array', or 'joint'
->>>>>>> cfcff1e9
     :return: Path to ancestry cluster assignments Table
     :rtype: str
     """
