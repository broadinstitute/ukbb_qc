--- conflicted
+++ resolved
@@ -1,7 +1,3 @@
-<<<<<<< HEAD
-from .resources import *
-=======
 from .basics import *
 from .sample_qc import *
-from .variant_qc import * 
->>>>>>> ba815d39
+from .variant_qc import * 