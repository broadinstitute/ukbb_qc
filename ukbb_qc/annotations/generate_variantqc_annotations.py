import argparse
import logging

import hail as hl

from gnomad.resources.grch38.reference_data import get_truth_ht
from gnomad.sample_qc.relatedness import filter_mt_to_trios
from gnomad.utils.filtering import filter_to_autosomes
from gnomad.utils.slack import slack_notifications
from gnomad.utils.vep import VEP_CSQ_HEADER, vep_or_lookup_vep, vep_struct_to_csq
from gnomad.variant_qc.pipeline import generate_sib_stats, generate_trio_stats
from ukbb_qc.resources.basics import get_ukbb_data, logging_path
from ukbb_qc.resources.resource_utils import CURRENT_FREEZE
from ukbb_qc.resources.sample_qc import (
    array_concordance_results_path,
    array_concordance_sites_path,
    inferred_ped_path,
    relatedness_ht_path,
)
from ukbb_qc.resources.variant_qc import var_annotations_ht_path
from ukbb_qc.slack_creds import slack_token


logging.basicConfig(format="%(levelname)s (%(name)s %(lineno)s): %(message)s")
logger = logging.getLogger("variantqc_annotations")
logger.setLevel(logging.INFO)


<<<<<<< HEAD
def export_tp_vcf(
    data_source: str,
    freeze: int,
    transmitted_singletons: bool = True,
    sibling_singletons: bool = True,
    array_con_common: bool = True,
):
    """
    Export true positive variants to VCF for use in VQSR
    
    :param str data_source: 'regeneron' or 'broad'
    :param int freeze: One of the data freezes
    :param transmitted_singletons: Should transmitted singletons be included
    :param sibling_singletons: Should sibling singletons be included
    :param array_con_common: Should common variants that are concordant with array data be included
    :return: None
    """
    if not (transmitted_singletons | sibling_singletons | array_con_common):
        raise ValueError(
            "At least one of transmitted_singletons, sibling_singletons, or array_con_common must be set to True"
        )

    qc_ac_ht = hl.read_table(
        var_annotations_ht_path("allele_counts", data_source, freeze)
    )
    trio_stats_ht = hl.read_table(
        var_annotations_ht_path("trio_stats", data_source, freeze)
    )
    sib_stats_ht = hl.read_table(
        var_annotations_ht_path("sib_stats", data_source, freeze)
    )
    array_con_ht = hl.read_table(
        var_annotations_ht_path("array_exome_concordant_variants", data_source, freeze)
    )
    qc_ac_ht = qc_ac_ht.annotate(
        ukbb_array_con_common=hl.is_defined(array_con_ht[qc_ac_ht.key])
    )

    for transmission_confidence in ["raw", "adj"]:
        filter_expr = False
        true_positive_type = ""
        if transmitted_singletons:
            filter_expr = filter_expr | (
                trio_stats_ht[qc_ac_ht.key][f"n_transmitted_{transmission_confidence}"]
                == 1
            ) & (qc_ac_ht.ac_qc_samples_raw == 2)
            true_positive_type = true_positive_type + "ts_"

        if sibling_singletons:
            filter_expr = filter_expr | (
                sib_stats_ht[qc_ac_ht.key][
                    f"n_sib_shared_variants_{transmission_confidence}"
                ]
                == 1
            ) & (qc_ac_ht.ac_qc_samples_raw == 2)
            true_positive_type = true_positive_type + "ss_"

        if array_con_common:
            filter_expr = filter_expr | qc_ac_ht.ukbb_array_con_common
            true_positive_type = true_positive_type + "ac_"

        ht = qc_ac_ht.filter(filter_expr)
        mt = hl.MatrixTable.from_rows_table(ht)
        logger.info(
            f"Exporting {transmission_confidence} transmitted singleton VCF with {mt.count()} variants..."
        )
        hl.export_vcf(
            mt,
            get_true_positive_vcf_path(
                true_positive_type=true_positive_type,
                adj=(transmission_confidence == "adj"),
                data_source=data_source,
                freeze=freeze,
            ),
            tabix=True,
        )


=======
>>>>>>> b246d1af
def main(args):
    hl.init(log="/generate_variantqc_annotations.log", default_reference="GRCh38")
    data_source = "broad"
    freeze = args.freeze
    n_partitions = args.n_partitions
    overwrite = args.overwrite

    try:
        if args.vep:
            # Need to spin up a cluster with  --requester-pays-allow-buckets gs://hail-us-vep
            # (or --requester-pays-allows-all) in addition to --vep (build)
            logger.info("Running VEP on split hard call MT...")
            mt = get_ukbb_data(data_source, freeze)
            ht = mt.filter_rows(
                (hl.len(mt.alleles) > 1) & hl.agg.any(mt.GT.is_non_ref())
            ).rows()
            ht = vep_or_lookup_vep(ht)
            ht = ht.annotate(vep_csq=vep_struct_to_csq(ht.vep))
            ht = ht.annotate_globals(vep_csq_header=VEP_CSQ_HEADER)
            ht.naive_coalesce(n_partitions).write(
                var_annotations_ht_path("vep", data_source, freeze),
                overwrite=overwrite,
            )

        if args.generate_allele_counts:
            logger.info("Computing allele counts on split hard call MT...")
            mt = get_ukbb_data(data_source, freeze, meta_root="meta")
            mt = mt.filter_rows(
                (hl.len(mt.alleles) > 1) & hl.agg.any(mt.GT.is_non_ref())
            )
            ac_expr = {
                "ac_qc_samples_raw": mt.meta.sample_filters.high_quality
                | mt.meta.sample_filters.control,
                "ac_release_samples_raw": mt.meta.sample_filters.release,
                "ac_qc_samples_unrelated_raw": mt.meta.sample_filters.high_quality
                & ~mt.meta.sample_filters.related,
                "ac_qc_samples_adj": (
                    mt.meta.sample_filters.high_quality | mt.meta.sample_filters.control
                )
                & mt.adj,
                "ac_release_samples_adj": mt.meta.sample_filters.release & mt.adj,
                "ac_qc_samples_unrelated_adj": mt.meta.sample_filters.high_quality
                & ~mt.meta.sample_filters.related
                & mt.adj,
            }
            ht = mt.annotate_rows(
                **{
                    ac_name: hl.agg.filter(expr, hl.agg.sum(mt.GT.n_alt_alleles()))
                    for ac_name, expr in ac_expr.items()
                }
            ).rows()

            ht.naive_coalesce(n_partitions).write(
                var_annotations_ht_path("allele_counts", data_source, freeze),
                overwrite=overwrite,
            )

        if args.generate_trio_stats:
            logger.info("Generate trio statistics on split hard call MT...")
            mt = get_ukbb_data(data_source, freeze)

            ped_fp = inferred_ped_path(data_source, freeze)
            ped = hl.Pedigree.read(ped_fp, delimiter="\t")
            fam_ht = hl.import_fam(ped_fp, delimiter="\t")

            # Filter to autosomes to prevent unnecessary densify of the sex chromosomes
            mt = filter_to_autosomes(mt)
            mt = filter_mt_to_trios(mt, fam_ht)
            mt = hl.experimental.densify(mt)
            mt = mt.filter_rows(hl.len(mt.alleles) == 2)

            mt = hl.trio_matrix(mt, pedigree=ped, complete_trios=True)
            trio_stats_ht = generate_trio_stats(mt, bi_allelic_only=False)
            trio_stats_ht.naive_coalesce(n_partitions).write(
                var_annotations_ht_path("trio_stats", data_source, freeze),
                overwrite=overwrite,
            )

        if args.generate_sibling_stats:
            logger.info(
                "Generating sibling variant sharing statistics on split hard call MT..."
            )
            mt = get_ukbb_data(data_source, freeze)

            relatedness_ht = hl.read_table(relatedness_ht_path(data_source, freeze))
            sib_stats_ht = generate_sib_stats(mt, relatedness_ht, bi_allelic_only=False)
            sib_stats_ht.naive_coalesce(n_partitions).write(
                var_annotations_ht_path("sib_stats", data_source, freeze),
                overwrite=overwrite,
            )

        if args.generate_array_concordant_ht:
            logger.info(
                "Filtering array concordance data based on allele frequency and concordance..."
            )
            variants_ht = hl.read_table(
                array_concordance_results_path(data_source, freeze, sample=False)
            )

            # Get the tranche 2 (200K) allele frequency from the tranche 2 array concordance sites
            sites_ht = hl.read_table(array_concordance_sites_path())
            variants_ht = variants_ht.annotate(AF=sites_ht[variants_ht.key].AF)

            variants_ht = variants_ht.filter(
                (variants_ht.prop_gt_con_non_ref > args.concordance_cutoff)
                & (variants_ht.AF > args.variant_qc_af_cutoff)
            )
            variants_ht = variants_ht.repartition(n_partitions)
            variants_ht = variants_ht.annotate_globals(
                concordance_cutoff=args.concordance_cutoff,
                variant_qc_af_cutoff=args.variant_qc_af_cutoff,
            )
            variants_ht.write(
                var_annotations_ht_path(
                    "array_exome_concordant_variants", data_source, freeze,
                ),
                overwrite=overwrite,
            )

        if args.annotate_truth_data:
            logger.info("Joining truth data annotations...")
            ht = get_ukbb_data(data_source, freeze).rows().select()
            truth_ht = get_truth_ht()
            ht = ht.join(truth_ht, how="left")
            array_con_ht = hl.read_table(
                var_annotations_ht_path(
                    "array_exome_concordant_variants", data_source, freeze
                )
            )

            ht = ht.annotate(ukbb_array_con_common=hl.is_defined(array_con_ht[ht.key]))
            ht = ht.annotate_globals(
                concordance_cutoff=array_con_ht.index_globals().concordance_cutoff,
                variant_qc_af_cutoff=array_con_ht.index_globals().variant_qc_af_cutoff,
            )
            ht = ht.checkpoint(
                var_annotations_ht_path("truth_data", data_source, freeze),
                overwrite=overwrite,
            )
            ht.summarize()

        if args.export_true_positive_vcfs:
            logger.info("Exporting true positive variants to VCFs...")
            export_tp_vcf(
                data_source,
                freeze,
                transmitted_singletons=args.transmitted_singletons,
                sibling_singletons=args.sibling_singletons,
                array_con_common=args.array_con_common,
            )

    finally:
        logger.info("Copying hail log to logging bucket...")
        hl.copy_log(logging_path(data_source, freeze))


if __name__ == "__main__":
    parser = argparse.ArgumentParser()
    parser.add_argument(
        "-f", "--freeze", help="Data freeze to use", default=CURRENT_FREEZE, type=int
    )
    slack_params = parser.add_argument_group("Slack parameters")
    slack_params.add_argument(
        "--slack_channel", help="Slack channel to post results and notifications to."
    )
    parser.add_argument("-o", "--overwrite", help="Overwrite data", action="store_true")
    parser.add_argument(
        "--n_partitions",
        help="Number of partitions for output HTs. \
        NOTE: This argument will be used for ALL output HTs",
        default=5000,
        type=int,
    )
    parser.add_argument("--vep", help="Runs VEP", action="store_true")
    parser.add_argument(
        "--generate_allele_counts",
        help="Creates a hail Table of allele counts for variants",
        action="store_true",
    )
    parser.add_argument(
        "--generate_trio_stats", help="Calculates trio stats", action="store_true"
    )
    parser.add_argument(
        "--generate_sibling_stats",
        help="Calculated sibling variant sharing stats",
        action="store_true",
    )
    parser.add_argument(
        "--generate_array_concordant_ht",
        help="Creates a hail Table of array concordant variants",
        action="store_true",
    )
    parser.add_argument(
        "--concordance_cutoff",
        help="Array exome concordance cutoff for variant QC HT.",
        type=float,
        default=0.9,
    )
    parser.add_argument(
        "--variant_qc_af_cutoff",
        help="Allele frequency cutoff used for variant QC HT creation, must be equal to or greater than af_cutoff.",
        type=float,
        default=0.001,
    )
    parser.add_argument(
        "--annotate_truth_data",
        help="Creates a HT of UKBB variants annotated with truth sites",
        action="store_true",
    )
    parser.add_argument(
        "--export_true_positive_vcfs",
        help="Exports true positive variants to VCF files.",
        action="store_true",
    )
    parser.add_argument(
        "--transmitted_singletons",
        help="Include transmitted singletons in the exports of true positive variants to VCF files.",
        action="store_true",
    )
    parser.add_argument(
        "--sibling_singletons",
        help="Include sibling singletons in the exports of true positive variants to VCF files.",
        action="store_true",
    )
    training_params.add_argument(
        "--array_con_common",
        help="Include common concordant array variants in the exports of true positive variants to VCF files.",
        action="store_true",
    )
    args = parser.parse_args()

    if args.slack_channel:
        with slack_notifications(slack_token, args.slack_channel):
            main(args)
    else:
        main(args)<|MERGE_RESOLUTION|>--- conflicted
+++ resolved
@@ -26,7 +26,6 @@
 logger.setLevel(logging.INFO)
 
 
-<<<<<<< HEAD
 def export_tp_vcf(
     data_source: str,
     freeze: int,
@@ -105,8 +104,6 @@
         )
 
 
-=======
->>>>>>> b246d1af
 def main(args):
     hl.init(log="/generate_variantqc_annotations.log", default_reference="GRCh38")
     data_source = "broad"
