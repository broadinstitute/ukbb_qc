import argparse
import logging
import pickle

import hail as hl
import hdbscan
import numpy as np

from gnomad.sample_qc.ancestry import (
    assign_population_pcs,
    pc_project,
    run_pca_with_relateds,
)
from gnomad.utils.liftover import (
    annotate_snp_mismatch,
    get_liftover_genome,
    lift_data,
)
from gnomad.utils.slack import try_slack
from gnomad.utils.sparse_mt import densify_sites
from gnomad_qc.v2.resources.basics import get_gnomad_meta
from gnomad_qc.v2.resources.sample_qc import (
    ancestry_pca_loadings_ht_path as gnomad_ancestry_pca_loadings_ht_path,
)
from ukbb_qc.resources.basics import (
    array_sample_map_ht_path,
    get_ukbb_data,
    last_END_positions_ht_path,
    logging_path,
)
from ukbb_qc.resources.resource_utils import CURRENT_FREEZE
from ukbb_qc.resources.sample_qc import (
    ancestry_cluster_ht_path,
    ancestry_hybrid_ht_path,
    ancestry_pc_project_scores_ht_path,
    ancestry_pca_loadings_ht_path,
    ancestry_pca_scores_ht_path,
    get_ukbb_array_pcs_ht_path,
    get_ukbb_self_reported_ancestry_path,
    gnomad_ancestry_loadings_liftover_path,
    qc_mt_path,
    qc_temp_data_prefix,
    related_drop_path,
)
from ukbb_qc.utils.utils import remove_hard_filter_samples


logging.basicConfig(format="%(levelname)s (%(name)s %(lineno)s): %(message)s")
logger = logging.getLogger("population_pca")
logger.setLevel(logging.INFO)


def project_on_gnomad_pop_pcs(
    mt: hl.MatrixTable, last_END_ht: hl.Table, n_pcs: int = 10
) -> hl.Table:
    """
    Performs pc_project on a mt using gnomAD population pca loadings and known pops

    :param MatrixTable mt: Raw MatrixTable to perform `pc_project` and pop assignment on
    :param Table last_END_ht: Table with most upstream informative position (last END) annotated for each locus.
        Used when densifying data.
    :return: pc_project scores Table
    :param int n_pcs: Number of PCs to keep from gnomAD for `pc_project`. Default is 10.
    :rtype: Table
    """
    # Load gnomAD metadata and population pc loadings
    gnomad_meta_ht = get_gnomad_meta("joint", full_meta=True)
    gnomad_meta_ht = gnomad_meta_ht.key_by("s")
    # NOTE: Filtering to defined qc_pop to only keep gnomAD samples that have inferred ancestries
    # This is to avoid samples that were hard filtered prior to population inference
    gnomad_meta_ht = gnomad_meta_ht.filter(hl.is_defined(gnomad_meta_ht.qc_pop))
    gnomad_meta_ht = gnomad_meta_ht.rename({"qc_pop": "pop_for_rf"})
    gnomad_meta_ht = gnomad_meta_ht.select(
        "pop_for_rf", scores=[gnomad_meta_ht[f"PC{i}"] for i in range(1, n_pcs + 1)]
    )

    gnomad_loadings_ht = hl.read_table(gnomad_ancestry_loadings_liftover_path())
    gnomad_loadings_ht = gnomad_loadings_ht.filter(
        ~gnomad_loadings_ht.reference_mismatch
        & ~gnomad_loadings_ht.new_locus.is_negative_strand
    )

    # Need to densify before running pc project
    mt = densify_sites(mt, gnomad_loadings_ht, last_END_ht)

    scores_ht = pc_project(mt, gnomad_loadings_ht)
    scores_ht = scores_ht.annotate(pop_for_rf=hl.null(hl.tstr))
    scores_ht = scores_ht.select("pop_for_rf", scores=scores_ht.scores[:n_pcs])

    joint_scores_ht = gnomad_meta_ht.union(scores_ht)

    return joint_scores_ht


# TODO: Think about modifying this function and assign_platform_from_pcs in gnomad.utils.sample_qc to be more general
def assign_cluster_from_pcs(
    pca_ht: hl.Table,
    pc_scores_ann: str = "scores",
    hdbscan_min_cluster_size: int = 50,
    hdbscan_min_samples: int = None,
) -> hl.Table:
    """
    Assigns ancestry cluster using HBDSCAN on the `pc_scores_ann` from PCA.

    :param MatrixTable pca_ht: Input Table with the PCA score for each sample
    :param str pc_scores_ann: Field in `pca_ht` containing the scores
    :param int hdbscan_min_cluster_size: HDBSCAN `min_cluster_size` parameter. If not specified the smallest of 500 and 0.1*n_samples will be used.
    :param int hdbscan_min_samples: HDBSCAN `min_samples` parameter
    :return: A Table with an `ancestry_cluster` annotation containing the platform based on HDBSCAN clustering
    :rtype: Table
    """
    logger.info("Assigning ancestry based on PCA clustering")
    # Read and format data for clustering
    pca_pd = pca_ht.to_pandas()
    pc_scores = np.matrix(pca_pd[pc_scores_ann].tolist())
    logger.info(f"Assigning clusters to {len(pc_scores)} exome samples in MT...")

    # Cluster data using HDBSCAN
    clusterer = hdbscan.HDBSCAN(
        min_cluster_size=hdbscan_min_cluster_size, min_samples=hdbscan_min_samples
    )
    cluster_labels = clusterer.fit_predict(pc_scores)
    n_clusters = len(set(cluster_labels)) - (
        -1 in cluster_labels
    )  # NOTE: -1 is the label for noisy (un-classifiable) data points
    logger.info(f"Found {n_clusters} unique clusters...")

    # Add ancestry cluster to PCA DataFrame and convert back to Table
    pca_pd["ancestry_cluster"] = cluster_labels
    ht = hl.Table.from_pandas(pca_pd, key=[*pca_ht.key])
    ht = ht.annotate(ancestry_cluster=hl.int32(ht.ancestry_cluster))

    return ht


def get_array_pcs_mapped_to_exome_ids(freeze: int, n_pcs: int = 20) -> hl.Table:
    """
    Map UKBB genotype array PC file to exome IDs

    :param int freeze: One of data freezes
    :param int n_pcs: The number of PCs to keep in the Table. Default is 20.
    :return: array ancestry PC HT keyed by exome IDs
    :rtype: Table
    """
    array_pc_ht = hl.read_table(get_ukbb_array_pcs_ht_path())
    sample_map_ht = hl.read_table(array_sample_map_ht_path(freeze))
    sample_map_ht = sample_map_ht.key_by("ukbb_app_26041_id")
    array_pc_ht = array_pc_ht.key_by(s=sample_map_ht[array_pc_ht.key].s)
    array_pc_ht = array_pc_ht.filter(hl.is_defined(array_pc_ht.s))
    array_pc_ht = array_pc_ht.annotate(scores=array_pc_ht.scores[:n_pcs])

    return array_pc_ht


def main(args):
    hl.init(log="/population_pca.log", default_reference="GRCh38")

    data_source = "broad"
    freeze = args.freeze
    n_exome_pcs = args.n_exome_pcs
    n_array_pcs = args.n_array_pcs
    n_project_pcs = args.n_project_pcs
    if not args.hdbscan_min_samples:
        hdbscan_min_samples = args.hdbscan_min_cluster_size

    try:
        # Note: This code only needed to be run once and has already been run
        if args.liftover_gnomad_ancestry_loadings:
            gnomad_loadings_ht = hl.read_table(gnomad_ancestry_pca_loadings_ht_path())

            logger.info("Preparing reference genomes for liftover")
            source, target = get_liftover_genome(gnomad_loadings_ht)

            logger.info(f"Lifting data to {target.name}")
            gnomad_loadings_ht = lift_data(
                gnomad_loadings_ht,
                gnomad=False,
                data_type=None,
                path=gnomad_ancestry_loadings_liftover_path(checkpoint=True),
                rg=target,
                overwrite=args.overwrite,
            )

<<<<<<< HEAD
    # Note: This code only needed to be run once and has already been run
    if args.liftover_gnomad_ancestry_loadings:
        gnomad_loadings_ht = hl.read_table(gnomad_ancestry_pca_loadings_ht_path())

        logger.info("Preparing reference genomes for liftover")
        source, target = get_liftover_genome(gnomad_loadings_ht)

        logger.info(f"Lifting data to {target.name}")
        gnomad_loadings_ht = lift_data(
            gnomad_loadings_ht,
            gnomad=False,
            data_type=None,
            path=gnomad_ancestry_loadings_liftover_path(checkpoint=True),
            rg=target,
            overwrite=args.overwrite,
        )

        logger.info("Checking SNPs for reference mismatches")
        gnomad_loadings_ht = annotate_snp_mismatch(
            gnomad_loadings_ht, data_type=None, rg=target
        )
        gnomad_loadings_ht.write(
            gnomad_ancestry_loadings_liftover_path(), overwrite=args.overwrite
        )

    if args.run_pca:
        logger.info("Running population PCA...")
        qc_mt = remove_hard_filter_samples(
            data_source,
            freeze,
            hl.read_matrix_table(qc_mt_path(data_source, freeze, ld_pruned=True)),
            gt_field="GT",
        )
        logger.info("Filtering related samples...")
        related_ht = related_drop_path(data_source, freeze)
        related_ht = related_ht.filter((related_ht.relationship != UNRELATED))
        pca_evals, pop_pca_scores_ht, pop_pca_loadings_ht = run_pca_with_relateds(
            qc_mt, related_ht, n_exome_pcs
        )
        pop_pca_scores_ht = pop_pca_scores_ht.annotate_globals(n_exome_pcs=n_exome_pcs)
        pop_pca_loadings_ht.write(
            ancestry_pca_loadings_ht_path(data_source, freeze), args.overwrite
        )
        pop_pca_scores_ht.write(
            ancestry_pca_scores_ht_path(data_source, freeze), args.overwrite
        )

    if args.assign_clusters:
        logger.info("Assigning PCA clustering...")
        scores_ht = hl.read_table((data_source, freeze))
        pops_ht = assign_cluster_from_pcs(
            scores_ht,
            hdbscan_min_cluster_size=args.hdbscan_min_cluster_size,
            hdbscan_min_samples=args.hdbscan_min_samples,
        )
        pops_ht.annotate_globals(
            n_exome_pcs=scores_ht.n_exome_pcs,
            hdbscan_min_cluster_size=args.hdbscan_min_cluster_size,
            hdbscan_min_samples=args.hdbscan_min_samples,
        )
        pops_ht.write(ancestry_cluster_ht_path(data_source, freeze), args.overwrite)

    if args.assign_clusters_array_pcs:
        logger.info("Loading UKBB array PC data...")
        array_pc_ht = get_array_pcs_mapped_to_exome_ids(freeze)
        array_pc_ht = array_pc_ht.annotate(scores=array_pc_ht.scores[:n_array_pcs])

        logger.info("Assigning PCA clustering...")
        pops_ht = assign_cluster_from_pcs(
            array_pc_ht,
            hdbscan_min_cluster_size=args.hdbscan_min_cluster_size,
            hdbscan_min_samples=args.hdbscan_min_samples,
        )
        pops_ht.annotate_globals(
            n_array_pcs=n_array_pcs,
            hdbscan_min_cluster_size=args.hdbscan_min_cluster_size,
            hdbscan_min_samples=args.hdbscan_min_samples,
        )
        pops_ht.write(
            ancestry_cluster_ht_path(data_source, freeze, "array"), args.overwrite
        )

    if args.assign_clusters_joint_scratch_array_pcs:
        logger.info("Load exome scratch PC data...")
        scores_ht = hl.read_table(ancestry_pca_scores_ht_path(data_source, freeze))

        logger.info("Load UKBB array PC data...")
        array_pc_ht = get_array_pcs_mapped_to_exome_ids(freeze)
        array_pc_ht = array_pc_ht.annotate(
            scores=scores_ht[array_pc_ht.key].scores.extend(
                array_pc_ht.scores[:n_array_pcs]
            )
        )

        logger.info("Assigning PCA clustering...")
        pops_ht = assign_cluster_from_pcs(
            array_pc_ht,
            hdbscan_min_cluster_size=args.hdbscan_min_cluster_size,
            hdbscan_min_samples=args.hdbscan_min_samples,
        )
        pops_ht.annotate_globals(
            hdbscan_min_cluster_size=args.hdbscan_min_cluster_size,
            hdbscan_min_samples=args.hdbscan_min_samples,
            n_exome_pcs=scores_ht.n_exome_pcs,
            n_array_pcs=n_array_pcs,
        )
        pops_ht.write(
            ancestry_cluster_ht_path(data_source, freeze, "joint"), args.overwrite,
        )

    if args.run_pc_project:
        # NOTE: I used all workers for this as it kept failing with preemptibles
        # Using the split mt led to better clustering and fewer others in Broad freeze 4
        logger.info("Running PC project...")
        mt = get_ukbb_data(data_source, freeze, split=True, adj=True)
        mt = remove_hard_filter_samples(data_source, freeze, mt, gt_field="GT")
        joint_scores_ht = project_on_gnomad_pop_pcs(mt, n_project_pcs)
        joint_scores_ht.write(
            ancestry_pc_project_scores_ht_path(data_source, freeze, "joint"),
            overwrite=args.overwrite,
        )

    if args.run_rf:
        logger.info("Running random forest after projection on gnomAD PCs...")
        joint_scores_ht = hl.read_table(
            ancestry_pc_project_scores_ht_path(data_source, freeze, "joint")
        )
        joint_scores_ht = joint_scores_ht.annotate(
            scores=joint_scores_ht.scores[:n_project_pcs]
        )
        joint_pops_ht, joint_pops_rf_model = assign_population_pcs(
            joint_scores_ht,
            pc_cols=joint_scores_ht.scores,
            known_col="pop_for_rf",
            min_prob=args.min_pop_prob,
        )

        scores_ht = joint_scores_ht.filter(hl.is_missing(joint_scores_ht.pop_for_rf))
        scores_ht = scores_ht.select("scores")
        joint_pops_ht = joint_pops_ht.drop("pop_for_rf")
        scores_ht = scores_ht.annotate(pop=joint_pops_ht[scores_ht.key])
        scores_ht = scores_ht.annotate_globals(
            n_project_pcs=n_project_pcs, min_prob=args.min_pop_prob
        )
        scores_ht = scores_ht.checkpoint(
            ancestry_pc_project_scores_ht_path(data_source, freeze),
            overwrite=args.overwrite,
        )

        logger.info(
            "Found the following sample count after population assignment (reduced to only input samples): {}".format(
                scores_ht.aggregate(hl.agg.counter(scores_ht.pop["pop"]))
            )
        )

        logger.info("Writing out random forest model...")
        with hl.hadoop_open(
            qc_temp_data_prefix(data_source, freeze)
            + "project_gnomad_pop_rf_model.pkl",
            "wb",
        ) as out:
            pickle.dump(joint_pops_rf_model, out)

    if args.assign_hybrid_ancestry:
        logger.info(
            "Assigning hybrid population based on PCA clustering and pop assignments after projection on gnomAD PCs..."
        )
        pc_project_ht = hl.read_table(
            ancestry_pc_project_scores_ht_path(data_source, freeze)
        )
        pc_cluster_ht = hl.read_table(ancestry_cluster_ht_path(data_source, freeze))
        pc_scores_ht = hl.read_table(ancestry_pca_scores_ht_path(data_source, freeze))

        pop_ht = pc_project_ht.select(
            gnomad_pc_project_pop=pc_project_ht.pop.pop,
            gnomad_pc_project_scores=pc_project_ht.scores,
        )

        pop_ht = pop_ht.annotate(
            HDBSCAN_pop_cluster=pc_cluster_ht[pop_ht.key].ancestry_cluster
        )
        pop_ht = pop_ht.annotate(
            hybrid_pop=hl.case()
            .when(pop_ht.HDBSCAN_pop_cluster == -1, pop_ht.gnomad_pc_project_pop)
            .default(hl.str(pop_ht.HDBSCAN_pop_cluster)),
            pop_pca_scores=pc_scores_ht[pop_ht.key].scores,
        )
        pop_ht = pop_ht.annotate_globals(**pc_scores_ht.index_globals())
        pop_ht.write(ancestry_hybrid_ht_path(data_source, freeze), args.overwrite)
=======
            logger.info("Checking SNPs for reference mismatches")
            gnomad_loadings_ht = annotate_snp_mismatch(
                gnomad_loadings_ht, data_type=None, rg=target
            )
            gnomad_loadings_ht.write(
                gnomad_ancestry_loadings_liftover_path(), overwrite=args.overwrite
            )

        if args.run_pca:
            logger.info("Running population PCA...")
            qc_mt = remove_hard_filter_samples(
                data_source,
                freeze,
                hl.read_matrix_table(qc_mt_path(data_source, freeze, ld_pruned=True)),
                gt_field="GT",
            )
            related_ht = hl.read_table(related_drop_path(data_source, freeze))
            pca_evals, pop_pca_scores_ht, pop_pca_loadings_ht = run_pca_with_relateds(
                qc_mt, related_ht, n_exome_pcs
            )
            pop_pca_scores_ht = pop_pca_scores_ht.annotate_globals(
                n_exome_pcs=n_exome_pcs
            )
            pop_pca_loadings_ht = pop_pca_loadings_ht.naive_coalesce(args.n_partitions)
            pop_pca_loadings_ht.write(
                ancestry_pca_loadings_ht_path(data_source, freeze), args.overwrite
            )
            pop_pca_scores_ht = pop_pca_scores_ht.repartition(args.n_partitions)
            pop_pca_scores_ht.write(
                ancestry_pca_scores_ht_path(data_source, freeze), args.overwrite
            )

        if args.assign_clusters:
            logger.info("Assigning PCA clustering...")
            scores_ht = hl.read_table(ancestry_pca_scores_ht_path(data_source, freeze))
            n_exome_pcs = hl.eval(scores_ht.n_exome_pcs)
            pops_ht = assign_cluster_from_pcs(
                scores_ht,
                hdbscan_min_cluster_size=args.hdbscan_min_cluster_size,
                hdbscan_min_samples=hdbscan_min_samples,
            )
            pops_ht.annotate_globals(
                n_exome_pcs=n_exome_pcs,
                hdbscan_min_cluster_size=args.hdbscan_min_cluster_size,
                hdbscan_min_samples=hdbscan_min_samples,
            )
            pops_ht = pops_ht.repartition(args.n_partitions)
            pops_ht.write(ancestry_cluster_ht_path(data_source, freeze), args.overwrite)

        if args.assign_clusters_array_pcs:
            logger.info("Loading UKBB array PC data...")
            array_pc_ht = get_array_pcs_mapped_to_exome_ids(freeze)

            logger.info("Assigning PCA clustering...")
            pops_ht = assign_cluster_from_pcs(
                array_pc_ht,
                hdbscan_min_cluster_size=args.hdbscan_min_cluster_size,
                hdbscan_min_samples=hdbscan_min_samples,
            )
            pops_ht.annotate_globals(
                n_array_pcs=n_array_pcs,
                hdbscan_min_cluster_size=args.hdbscan_min_cluster_size,
                hdbscan_min_samples=hdbscan_min_samples,
            )
            pops_ht = pops_ht.repartition(args.n_partitions)
            pops_ht.write(
                ancestry_cluster_ht_path(data_source, freeze, "array"), args.overwrite
            )

        if args.assign_clusters_joint_scratch_array_pcs:
            logger.info("Load exome scratch PC data...")
            scores_ht = hl.read_table(ancestry_pca_scores_ht_path(data_source, freeze))

            logger.info("Load UKBB array PC data...")
            array_pc_ht = get_array_pcs_mapped_to_exome_ids(freeze)
            array_pc_ht = array_pc_ht.annotate(
                scores=scores_ht[array_pc_ht.key].scores.extend(
                    array_pc_ht.scores[:n_array_pcs]
                )
            )

            logger.info("Assigning PCA clustering...")
            pops_ht = assign_cluster_from_pcs(
                array_pc_ht,
                hdbscan_min_cluster_size=args.hdbscan_min_cluster_size,
                hdbscan_min_samples=hdbscan_min_samples,
            )
            pops_ht.annotate_globals(
                hdbscan_min_cluster_size=args.hdbscan_min_cluster_size,
                hdbscan_min_samples=hdbscan_min_samples,
                n_exome_pcs=scores_ht.n_exome_pcs,
                n_array_pcs=n_array_pcs,
            )
            pops_ht = pops_ht.repartition(args.n_partitions)
            pops_ht.write(
                ancestry_cluster_ht_path(data_source, freeze, "joint"), args.overwrite,
            )

        if args.run_pc_project:
            # NOTE: I used all workers for this as it kept failing with preemptibles
            # Using the split mt led to better clustering and fewer others in Broad freeze 4
            logger.info("Running PC project...")
            mt = get_ukbb_data(data_source, freeze, split=True, adj=True)
            last_END_ht = hl.read_table(last_END_positions_ht_path(freeze))
            joint_scores_ht = project_on_gnomad_pop_pcs(mt, last_END_ht, n_project_pcs)
            joint_scores_ht = joint_scores_ht.repartition(args.n_partitions)
            joint_scores_ht.write(
                ancestry_pc_project_scores_ht_path(data_source, freeze, "joint"),
                overwrite=args.overwrite,
            )

        if args.run_rf:
            # NOTE: I needed to switch to n1-standard-16s for 300k
            logger.info("Running random forest after projection on gnomAD PCs...")
            joint_scores_ht = hl.read_table(
                ancestry_pc_project_scores_ht_path(data_source, freeze, "joint")
            )
            joint_scores_ht = joint_scores_ht.annotate(
                scores=joint_scores_ht.scores[:n_project_pcs]
            )
            joint_pops_ht, joint_pops_rf_model = assign_population_pcs(
                joint_scores_ht,
                pc_cols=joint_scores_ht.scores,
                known_col="pop_for_rf",
                min_prob=args.min_pop_prob,
            )

            scores_ht = joint_scores_ht.filter(
                hl.is_missing(joint_scores_ht.pop_for_rf)
            )
            scores_ht = scores_ht.select("scores")
            joint_pops_ht = joint_pops_ht.drop("pop_for_rf")
            scores_ht = scores_ht.annotate(pop=joint_pops_ht[scores_ht.key])
            scores_ht = scores_ht.annotate_globals(
                n_project_pcs=n_project_pcs, min_prob=args.min_pop_prob
            )

            # NOTE: Removing hard filtered samples here to avoid sample filtration pre-densify
            scores_ht = remove_hard_filter_samples(data_source, freeze, scores_ht)
            scores_ht = scores_ht.repartition(args.n_partitions)
            scores_ht = scores_ht.checkpoint(
                ancestry_pc_project_scores_ht_path(data_source, freeze),
                overwrite=args.overwrite,
            )

            logger.info(
                "Found the following sample count after population assignment (reduced to only input samples): {}".format(
                    scores_ht.aggregate(hl.agg.counter(scores_ht.pop["pop"]))
                )
            )

            logger.info("Writing out random forest model...")
            with hl.hadoop_open(
                qc_temp_data_prefix(data_source, freeze)
                + "project_gnomad_pop_rf_model.pkl",
                "wb",
            ) as out:
                pickle.dump(joint_pops_rf_model, out)

        if args.assign_hybrid_ancestry:
            logger.info(
                "Assigning hybrid population based on PCA clustering and pop assignments after projection on gnomAD PCs..."
            )
            pc_project_ht = hl.read_table(
                ancestry_pc_project_scores_ht_path(data_source, freeze)
            )
            pc_cluster_ht = hl.read_table(ancestry_cluster_ht_path(data_source, freeze))
            pc_scores_ht = hl.read_table(
                ancestry_pca_scores_ht_path(data_source, freeze)
            )

            pop_ht = pc_project_ht.select(
                gnomad_pc_project_pop=pc_project_ht.pop.pop,
                gnomad_pc_project_scores=pc_project_ht.scores,
            )

            pop_ht = pop_ht.annotate(
                HDBSCAN_pop_cluster=pc_cluster_ht[pop_ht.key].ancestry_cluster
            )
            pop_ht = pop_ht.annotate(
                hybrid_pop=hl.case()
                .when(pop_ht.HDBSCAN_pop_cluster == -1, pop_ht.gnomad_pc_project_pop)
                .default(hl.str(pop_ht.HDBSCAN_pop_cluster)),
                pop_pca_scores=pc_scores_ht[pop_ht.key].scores,
            )

            logger.info("Getting self reported ancestries...")
            ukbb_ancestry_ht = hl.read_table(
                get_ukbb_self_reported_ancestry_path(freeze)
            )
            pop_ht = pop_ht.annotate(
                self_reported_ancestry=ukbb_ancestry_ht[
                    pop_ht.key
                ].self_reported_ancestry
            )

            pop_ht = pop_ht.repartition(args.n_partitions)
            pop_ht.write(
                ancestry_hybrid_ht_path(data_source, freeze), overwrite=args.overwrite,
            )

    finally:
        logger.info("Copying hail log to logging bucket...")
        hl.copy_log(logging_path(data_source, freeze))
>>>>>>> 40332c6c


if __name__ == "__main__":

    parser = argparse.ArgumentParser()
    parser.add_argument(
        "-f", "--freeze", help="Data freeze to use", default=CURRENT_FREEZE, type=int
    )
    parser.add_argument(
        "--n_partitions",
        help="Number of desired partitions for output",
        default=5000,
        type=int,
    )
    parser.add_argument(
        "--liftover_gnomad_ancestry_loadings",
        help="Performs liftover on the gnomad joint ancestry loadings.",
        action="store_true",
    )
    parser.add_argument(
        "--hdbscan_min_samples",
        help="Minimum samples parameter for HDBSCAN. If not specified, --hdbscan_min_cluster_size is used.",
        type=int,
        required=False,
    )
    parser.add_argument(
        "--hdbscan_min_cluster_size",
        help="Minimum cluster size parameter for HDBSCAN.",
        type=int,
        default=50,
    )
    hdbscan_ancestry = parser.add_argument_group(
        "hdbscan_ancestry",
        description="Arguments relevant to infering ancestry using PCA from scratch on the exomes followed by HDBSCAN clustering.",
    )
    hdbscan_ancestry.add_argument(
        "--run_pca", help="Runs pop PCA on pruned QC MT.", action="store_true"
    )
    hdbscan_ancestry.add_argument(
        "--assign_clusters",
        help="Assigns clusters based on PCA results using HDBSCAN.",
        action="store_true",
    )
    hdbscan_ancestry.add_argument(
        "--n_exome_pcs",
        help="Number of PCs to compute on the exome data and use for HDBSCAN population inference (default: 20).",
        default=20,
        type=int,
    )
    array_ancestry = parser.add_argument_group(
        "array_ancestry",
        description="Arguments relevant to infering ancestry using array PCs and HDBSCAN clustering.",
    )
    array_ancestry.add_argument(
        "--assign_clusters_array_pcs",
        help="Assigns clusters based on UKBB genotype array PCs using HDBSCAN.",
        action="store_true",
    )
    array_ancestry.add_argument(
        "--assign_clusters_joint_scratch_array_pcs",
        help="Assigns clusters using HDBSCAN based on PCs from both the UKBB genotype array data and the exome PCs",
        action="store_true",
    )
    array_ancestry.add_argument(
        "--n_array_pcs",
        help="Number of array PCs to use in clustering (default: 20).",
        default=20,
        type=int,
    )
    gnomad_project_ancestry = parser.add_argument_group(
        "gnomad_project_ancestry",
        description="Arguments relevant to infering ancestry using projection onto gnomAD PCs followed by random forest with gnomAD known pop labels.",
    )
    gnomad_project_ancestry.add_argument(
        "--run_pc_project",
        help="Runs pc project and population assignment using gnomAD data.",
        action="store_true",
    )
    gnomad_project_ancestry.add_argument(
        "--n_project_pcs",
        help="Number of PCs to use in pc_project and population inference (default: 10).",
        default=10,
        type=int,
    )
    gnomad_project_ancestry.add_argument(
        "--run_rf",
        help="Create random forest model to assign population labels based on PCA results.",
        action="store_true",
    )
    gnomad_project_ancestry.add_argument(
        "--min_pop_prob",
        help="Minimum probability of belonging to a given population for assignment (if below, the sample is labeled as 'oth' (default: 0.5).",
        default=0.5,
        type=float,
    )
    parser.add_argument(
        "--assign_hybrid_ancestry",
        help="Assigns samples to HDBSCAN clusters where available otherwise uses pc_project assignments.",
        action="store_true",
    )
    parser.add_argument(
        "-o",
        "--overwrite",
        help="Overwrite all data from this subset (default: False).",
        action="store_true",
    )
    parser.add_argument(
        "--slack_channel", help="Slack channel to post results and notifications to."
    )
    args = parser.parse_args()

    if args.slack_channel:
        try_slack(args.slack_channel, main, args)
    else:
        main(args)<|MERGE_RESOLUTION|>--- conflicted
+++ resolved
@@ -181,197 +181,6 @@
                 overwrite=args.overwrite,
             )
 
-<<<<<<< HEAD
-    # Note: This code only needed to be run once and has already been run
-    if args.liftover_gnomad_ancestry_loadings:
-        gnomad_loadings_ht = hl.read_table(gnomad_ancestry_pca_loadings_ht_path())
-
-        logger.info("Preparing reference genomes for liftover")
-        source, target = get_liftover_genome(gnomad_loadings_ht)
-
-        logger.info(f"Lifting data to {target.name}")
-        gnomad_loadings_ht = lift_data(
-            gnomad_loadings_ht,
-            gnomad=False,
-            data_type=None,
-            path=gnomad_ancestry_loadings_liftover_path(checkpoint=True),
-            rg=target,
-            overwrite=args.overwrite,
-        )
-
-        logger.info("Checking SNPs for reference mismatches")
-        gnomad_loadings_ht = annotate_snp_mismatch(
-            gnomad_loadings_ht, data_type=None, rg=target
-        )
-        gnomad_loadings_ht.write(
-            gnomad_ancestry_loadings_liftover_path(), overwrite=args.overwrite
-        )
-
-    if args.run_pca:
-        logger.info("Running population PCA...")
-        qc_mt = remove_hard_filter_samples(
-            data_source,
-            freeze,
-            hl.read_matrix_table(qc_mt_path(data_source, freeze, ld_pruned=True)),
-            gt_field="GT",
-        )
-        logger.info("Filtering related samples...")
-        related_ht = related_drop_path(data_source, freeze)
-        related_ht = related_ht.filter((related_ht.relationship != UNRELATED))
-        pca_evals, pop_pca_scores_ht, pop_pca_loadings_ht = run_pca_with_relateds(
-            qc_mt, related_ht, n_exome_pcs
-        )
-        pop_pca_scores_ht = pop_pca_scores_ht.annotate_globals(n_exome_pcs=n_exome_pcs)
-        pop_pca_loadings_ht.write(
-            ancestry_pca_loadings_ht_path(data_source, freeze), args.overwrite
-        )
-        pop_pca_scores_ht.write(
-            ancestry_pca_scores_ht_path(data_source, freeze), args.overwrite
-        )
-
-    if args.assign_clusters:
-        logger.info("Assigning PCA clustering...")
-        scores_ht = hl.read_table((data_source, freeze))
-        pops_ht = assign_cluster_from_pcs(
-            scores_ht,
-            hdbscan_min_cluster_size=args.hdbscan_min_cluster_size,
-            hdbscan_min_samples=args.hdbscan_min_samples,
-        )
-        pops_ht.annotate_globals(
-            n_exome_pcs=scores_ht.n_exome_pcs,
-            hdbscan_min_cluster_size=args.hdbscan_min_cluster_size,
-            hdbscan_min_samples=args.hdbscan_min_samples,
-        )
-        pops_ht.write(ancestry_cluster_ht_path(data_source, freeze), args.overwrite)
-
-    if args.assign_clusters_array_pcs:
-        logger.info("Loading UKBB array PC data...")
-        array_pc_ht = get_array_pcs_mapped_to_exome_ids(freeze)
-        array_pc_ht = array_pc_ht.annotate(scores=array_pc_ht.scores[:n_array_pcs])
-
-        logger.info("Assigning PCA clustering...")
-        pops_ht = assign_cluster_from_pcs(
-            array_pc_ht,
-            hdbscan_min_cluster_size=args.hdbscan_min_cluster_size,
-            hdbscan_min_samples=args.hdbscan_min_samples,
-        )
-        pops_ht.annotate_globals(
-            n_array_pcs=n_array_pcs,
-            hdbscan_min_cluster_size=args.hdbscan_min_cluster_size,
-            hdbscan_min_samples=args.hdbscan_min_samples,
-        )
-        pops_ht.write(
-            ancestry_cluster_ht_path(data_source, freeze, "array"), args.overwrite
-        )
-
-    if args.assign_clusters_joint_scratch_array_pcs:
-        logger.info("Load exome scratch PC data...")
-        scores_ht = hl.read_table(ancestry_pca_scores_ht_path(data_source, freeze))
-
-        logger.info("Load UKBB array PC data...")
-        array_pc_ht = get_array_pcs_mapped_to_exome_ids(freeze)
-        array_pc_ht = array_pc_ht.annotate(
-            scores=scores_ht[array_pc_ht.key].scores.extend(
-                array_pc_ht.scores[:n_array_pcs]
-            )
-        )
-
-        logger.info("Assigning PCA clustering...")
-        pops_ht = assign_cluster_from_pcs(
-            array_pc_ht,
-            hdbscan_min_cluster_size=args.hdbscan_min_cluster_size,
-            hdbscan_min_samples=args.hdbscan_min_samples,
-        )
-        pops_ht.annotate_globals(
-            hdbscan_min_cluster_size=args.hdbscan_min_cluster_size,
-            hdbscan_min_samples=args.hdbscan_min_samples,
-            n_exome_pcs=scores_ht.n_exome_pcs,
-            n_array_pcs=n_array_pcs,
-        )
-        pops_ht.write(
-            ancestry_cluster_ht_path(data_source, freeze, "joint"), args.overwrite,
-        )
-
-    if args.run_pc_project:
-        # NOTE: I used all workers for this as it kept failing with preemptibles
-        # Using the split mt led to better clustering and fewer others in Broad freeze 4
-        logger.info("Running PC project...")
-        mt = get_ukbb_data(data_source, freeze, split=True, adj=True)
-        mt = remove_hard_filter_samples(data_source, freeze, mt, gt_field="GT")
-        joint_scores_ht = project_on_gnomad_pop_pcs(mt, n_project_pcs)
-        joint_scores_ht.write(
-            ancestry_pc_project_scores_ht_path(data_source, freeze, "joint"),
-            overwrite=args.overwrite,
-        )
-
-    if args.run_rf:
-        logger.info("Running random forest after projection on gnomAD PCs...")
-        joint_scores_ht = hl.read_table(
-            ancestry_pc_project_scores_ht_path(data_source, freeze, "joint")
-        )
-        joint_scores_ht = joint_scores_ht.annotate(
-            scores=joint_scores_ht.scores[:n_project_pcs]
-        )
-        joint_pops_ht, joint_pops_rf_model = assign_population_pcs(
-            joint_scores_ht,
-            pc_cols=joint_scores_ht.scores,
-            known_col="pop_for_rf",
-            min_prob=args.min_pop_prob,
-        )
-
-        scores_ht = joint_scores_ht.filter(hl.is_missing(joint_scores_ht.pop_for_rf))
-        scores_ht = scores_ht.select("scores")
-        joint_pops_ht = joint_pops_ht.drop("pop_for_rf")
-        scores_ht = scores_ht.annotate(pop=joint_pops_ht[scores_ht.key])
-        scores_ht = scores_ht.annotate_globals(
-            n_project_pcs=n_project_pcs, min_prob=args.min_pop_prob
-        )
-        scores_ht = scores_ht.checkpoint(
-            ancestry_pc_project_scores_ht_path(data_source, freeze),
-            overwrite=args.overwrite,
-        )
-
-        logger.info(
-            "Found the following sample count after population assignment (reduced to only input samples): {}".format(
-                scores_ht.aggregate(hl.agg.counter(scores_ht.pop["pop"]))
-            )
-        )
-
-        logger.info("Writing out random forest model...")
-        with hl.hadoop_open(
-            qc_temp_data_prefix(data_source, freeze)
-            + "project_gnomad_pop_rf_model.pkl",
-            "wb",
-        ) as out:
-            pickle.dump(joint_pops_rf_model, out)
-
-    if args.assign_hybrid_ancestry:
-        logger.info(
-            "Assigning hybrid population based on PCA clustering and pop assignments after projection on gnomAD PCs..."
-        )
-        pc_project_ht = hl.read_table(
-            ancestry_pc_project_scores_ht_path(data_source, freeze)
-        )
-        pc_cluster_ht = hl.read_table(ancestry_cluster_ht_path(data_source, freeze))
-        pc_scores_ht = hl.read_table(ancestry_pca_scores_ht_path(data_source, freeze))
-
-        pop_ht = pc_project_ht.select(
-            gnomad_pc_project_pop=pc_project_ht.pop.pop,
-            gnomad_pc_project_scores=pc_project_ht.scores,
-        )
-
-        pop_ht = pop_ht.annotate(
-            HDBSCAN_pop_cluster=pc_cluster_ht[pop_ht.key].ancestry_cluster
-        )
-        pop_ht = pop_ht.annotate(
-            hybrid_pop=hl.case()
-            .when(pop_ht.HDBSCAN_pop_cluster == -1, pop_ht.gnomad_pc_project_pop)
-            .default(hl.str(pop_ht.HDBSCAN_pop_cluster)),
-            pop_pca_scores=pc_scores_ht[pop_ht.key].scores,
-        )
-        pop_ht = pop_ht.annotate_globals(**pc_scores_ht.index_globals())
-        pop_ht.write(ancestry_hybrid_ht_path(data_source, freeze), args.overwrite)
-=======
             logger.info("Checking SNPs for reference mismatches")
             gnomad_loadings_ht = annotate_snp_mismatch(
                 gnomad_loadings_ht, data_type=None, rg=target
@@ -568,6 +377,7 @@
                 ].self_reported_ancestry
             )
 
+            pop_ht = pop_ht.annotate_globals(**pc_scores_ht.index_globals())
             pop_ht = pop_ht.repartition(args.n_partitions)
             pop_ht.write(
                 ancestry_hybrid_ht_path(data_source, freeze), overwrite=args.overwrite,
@@ -576,7 +386,6 @@
     finally:
         logger.info("Copying hail log to logging bucket...")
         hl.copy_log(logging_path(data_source, freeze))
->>>>>>> 40332c6c
 
 
 if __name__ == "__main__":
