--- conflicted
+++ resolved
@@ -18,11 +18,8 @@
     import_capture_intervals,
     import_phenotype_ht,
     import_vqsr,
-<<<<<<< HEAD
     load_clinvar_path,
-=======
     load_self_reported_ancestry,
->>>>>>> 81844841
     load_ukbb_array_pcs,
 )
 
@@ -128,18 +125,16 @@
         "--load_phenotypes", help="Load phenotype file into Table", action="store_true",
     )
     parser.add_argument(
-<<<<<<< HEAD
         "--load_clinvar_path",
         help="Load ClinVar pathogenic variants into Table",
         action="store_true",
     )
-
-=======
+    parser.add_argument(
         "--load_self_reported_ancestry",
         help="Loads self reported ancestry from phenotype file and writes Table",
         action="store_true",
     )
->>>>>>> 81844841
+    
     capture_intervals = parser.add_argument_group(
         "capture_intervals",
         description="Arguments relevant to loading capture intervals",
