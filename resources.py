--- conflicted
+++ resolved
@@ -283,10 +283,10 @@
     return f'gs://broad-ukbb/{data_source}.freeze_{freeze}/temp/{name}.ht'
 
 
-<<<<<<< HEAD
 def hg38_selfchain_path() -> str:
     return 'gs://broad-ukbb/resources/hg38_self_chain_nosamepos_withalts_gt10k.bed.gz' 
-=======
+
+
 def get_regeneron_relatedness_path(freeze: int = CURRENT_FREEZE, relationship: str = None) -> str:
     """
     Returns path to regeneron relatedness inference files
@@ -369,7 +369,6 @@
     :rtype: str
     """
     return f'{variant_qc_prefix(data_source, freeze)}/sample_annotations/{annotation_type}.ht'
->>>>>>> 29682d81
 
 
 class DataException(Exception):
